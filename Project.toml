--- conflicted
+++ resolved
@@ -15,16 +15,13 @@
 TimerOutputs = "a759f4b9-e2f1-59dc-863e-4aeb61b1ea8f"
 
 [compat]
-<<<<<<< HEAD
 Parameters = "0.12"
-=======
 StaticArrays = "1"
 DocStringExtensions = "0.8"
 TimerOutputs = "0.5"
 MAT = "0.10"
 ProgressMeter = "1"
 ExtendableSparse = "0.6"
->>>>>>> adf81030
 julia = "1.7.2"
 
 [extras]
