name = "HydrologyPlanetesimals"
uuid = "0f588840-2752-41b6-aea8-a336b7e3b19f"
authors = ["Beat Hubmann"]
version = "0.1.0"

[deps]
DocStringExtensions = "ffbed154-4ef7-542d-bbb7-c09d3a79fcae"
DocumenterTools = "35a29f4d-8980-5a13-9543-d66fff28ecb8"
ExtendableSparse = "95c220a8-a1cf-11e9-0c77-dbfce5f500b3"
MAT = "23992714-dd62-5051-b70f-ba57cb901cac"
Parameters = "d96e819e-fc66-5662-9728-84c9c7592b0a"
ProgressMeter = "92933f4c-e287-5a05-a399-4b506db050ca"
SparseArrays = "2f01184e-e22b-5df5-ae63-d93ebab69eaf"
StaticArrays = "90137ffa-7385-5640-81b9-e52037218182"
TimerOutputs = "a759f4b9-e2f1-59dc-863e-4aeb61b1ea8f"

[compat]
<<<<<<< HEAD
TimerOutputs = "0.5"
=======
MAT = "0.10"
ProgressMeter = "1"
ExtendableSparse = "0.6"
>>>>>>> 017b51ad
julia = "1.7.2"

[extras]
Test = "8dfed614-e22c-5e08-85e1-65c5234f0b40"

[targets]
test = ["Test"]<|MERGE_RESOLUTION|>--- conflicted
+++ resolved
@@ -15,13 +15,10 @@
 TimerOutputs = "a759f4b9-e2f1-59dc-863e-4aeb61b1ea8f"
 
 [compat]
-<<<<<<< HEAD
 TimerOutputs = "0.5"
-=======
 MAT = "0.10"
 ProgressMeter = "1"
 ExtendableSparse = "0.6"
->>>>>>> 017b51ad
 julia = "1.7.2"
 
 [extras]
