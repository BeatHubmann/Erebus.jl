--- conflicted
+++ resolved
@@ -24,13 +24,10 @@
 TimerOutputs = "a759f4b9-e2f1-59dc-863e-4aeb61b1ea8f"
 
 [compat]
-<<<<<<< HEAD
 ArgParse = "1"
-=======
 StaticArrays = "1"
 TimerOutputs = "0.5"
 
->>>>>>> d0913b12
 julia = "1"
 
 [extras]
