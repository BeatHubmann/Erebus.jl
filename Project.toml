--- conflicted
+++ resolved
@@ -26,11 +26,7 @@
 ProgressMeter = "1"
 StaticArrays = "1"
 TimerOutputs = "0.5"
-<<<<<<< HEAD
-Traceur = "0.3"
-=======
 UnicodePlots = "2"
->>>>>>> 6d1e7146
 julia = "1.7.2"
 
 [extras]
