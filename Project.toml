name = "HydrologyPlanetesimals"
uuid = "0f588840-2752-41b6-aea8-a336b7e3b19f"
authors = ["Beat Hubmann"]
version = "0.1.0"

[deps]
DocStringExtensions = "ffbed154-4ef7-542d-bbb7-c09d3a79fcae"
DocumenterTools = "35a29f4d-8980-5a13-9543-d66fff28ecb8"
ExtendableSparse = "95c220a8-a1cf-11e9-0c77-dbfce5f500b3"
MAT = "23992714-dd62-5051-b70f-ba57cb901cac"
Parameters = "d96e819e-fc66-5662-9728-84c9c7592b0a"
ProgressMeter = "92933f4c-e287-5a05-a399-4b506db050ca"
SparseArrays = "2f01184e-e22b-5df5-ae63-d93ebab69eaf"
StaticArrays = "90137ffa-7385-5640-81b9-e52037218182"
TimerOutputs = "a759f4b9-e2f1-59dc-863e-4aeb61b1ea8f"

[compat]
<<<<<<< HEAD
ProgressMeter = "1"
=======
ExtendableSparse = "0.6"
>>>>>>> 6830a6fc
julia = "1.7.2"

[extras]
Test = "8dfed614-e22c-5e08-85e1-65c5234f0b40"

[targets]
test = ["Test"]<|MERGE_RESOLUTION|>--- conflicted
+++ resolved
@@ -15,11 +15,8 @@
 TimerOutputs = "a759f4b9-e2f1-59dc-863e-4aeb61b1ea8f"
 
 [compat]
-<<<<<<< HEAD
 ProgressMeter = "1"
-=======
 ExtendableSparse = "0.6"
->>>>>>> 6830a6fc
 julia = "1.7.2"
 
 [extras]
